--- conflicted
+++ resolved
@@ -130,16 +130,11 @@
 
 def main():
     r"""Main function to run the OWL system with an example question."""
-<<<<<<< HEAD
-    # Example research question
-    question = "Give me analysis of the tesla stock. You should return answer under 3 mins. No need to verify your answer."
-=======
     # Default research question
     default_task = "Navigate to Amazon.com and identify one product that is attractive to coders. Please provide me with the product name and price. No need to verify your answer."
 
     # Override default task if command line argument is provided
     task = sys.argv[1] if len(sys.argv) > 1 else default_task
->>>>>>> 106a169e
 
     # Construct and run the society
     society = construct_society(task)
