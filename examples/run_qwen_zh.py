--- conflicted
+++ resolved
@@ -141,14 +141,10 @@
 def main():
     r"""Main function to run the OWL system with an example question."""
     # Example research question
-<<<<<<< HEAD
-    question = "What is the meaning of LLM?"
-=======
     default_task = "浏览亚马逊并找出一款对程序员有吸引力的产品。请提供产品名称和价格"
 
     # Override default task if command line argument is provided
     task = sys.argv[1] if len(sys.argv) > 1 else default_task
->>>>>>> 106a169e
 
     # Construct and run the society
     society = construct_society(task)
